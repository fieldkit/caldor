import 'dart:math';
import 'dart:typed_data';

import 'package:data/data.dart';
import 'package:fk_data_protocol/fk-data.pb.dart' as proto;
import 'package:protobuf/protobuf.dart';

enum CurveType {
  linear,
  exponential,
}

extension Conversion on CurveType {
  proto.CurveType into() {
    switch (this) {
      case CurveType.linear:
        return proto.CurveType.CURVE_LINEAR;
      case CurveType.exponential:
        return proto.CurveType.CURVE_EXPONENTIAL;
    }
  }
}

class SensorReading {
  final double uncalibrated;
  final double value;

  SensorReading({required this.uncalibrated, required this.value});

  String toDisplayString() {
    return "Reading($value, $uncalibrated)";
  }
}

class CalibrationPoint {
  final Standard standard;
  final SensorReading reading;

  CalibrationPoint({required this.standard, required this.reading});

  @override
  String toString() {
    return "CP($standard, ${reading.toDisplayString()})";
  }
}

abstract class Standard {
  bool get acceptable;

  double? get value;
}

class FixedStandard extends Standard {
  final double _value;

  FixedStandard(this._value);

  @override
  String toString() => "FixedStandard($_value)";

  @override
  bool get acceptable => true;

  @override
  double get value => _value;
}

class DefaultStandard extends Standard {
  final double _value;

  DefaultStandard(this._value);

  @override
  String toString() => "DefaultStandard($_value)";

  @override
  bool get acceptable => true;

  @override
  double get value => _value;
}

class UnknownStandard extends Standard {
  @override
  String toString() => "Unknown()";

  @override
  bool get acceptable => false;

  @override
  double? get value => null;
}

class UserStandard extends Standard {
  final double _value;

  UserStandard(this._value);

  @override
  String toString() => "UserStandard($_value)";

  @override
  bool get acceptable => true;

  @override
  double get value => _value;
}

// Calculates the coefficients for an exponential calibration curve.
List<double> exponentialCurve(List<CalibrationPoint> points) {
  ParametrizedUnaryFunction<double> fn =
      ParametrizedUnaryFunction.list(DataType.float, 3, (params) {
    return (double t) {
      return params[0] + params[1] * exp(t * params[2]);
    };
  });

  // Pete 4/6/2022
  final lm = LevenbergMarquardt(fn,
      initialValues: [1000.0, 1500000.0, -7.0].toVector(),
      gradientDifference: 10e-2,
      maxIterations: 100,
      errorTolerance: 10e-3,
      damping: 1.5);

  final xs = points.map((p) => p.reading.uncalibrated).toVector();
  final ys = points.map((p) => p.standard.value!).toVector();

  final v = lm.fit(xs: xs, ys: ys);

  return v.parameters;
}

// Calculates the coefficients for a linear calibration curve.
List<double> linearCurve(List<CalibrationPoint> points) {
  final n = points.length;
  final x = points.map((p) => p.reading.uncalibrated).toList();
  final y = points.map((p) => p.standard.value!).toList();

  final indices = List<int>.generate(n, (i) => i);
  final xMean = x.average();
  final yMean = y.average();
  final numerParts = indices.map((i) => (x[i] - xMean) * (y[i] - yMean));
  final denomParts = indices.map((i) => pow((x[i] - xMean), 2));
  final numer = numerParts.sum();
  final denom = denomParts.sum();

  final m = numer / denom;
  final b = yMean - m * xMean;

  return [b, m];
}

class CalibrationTemplate {
  final CurveType curveType;
  final List<Standard> standards;

  CalibrationTemplate({required this.curveType, required this.standards});

<<<<<<< HEAD
  // Factory methods to create predefined calibration templates for different sensor types.
  static CalibrationTemplate waterPh() => CalibrationTemplate(
      curveType: CurveType.linear,
      standards: [FixedStandard(4), FixedStandard(7), FixedStandard(10)]);

  static CalibrationTemplate waterDissolvedOxygen() =>
      CalibrationTemplate(curveType: CurveType.linear, standards: [
        UnknownStandard(),
        UnknownStandard(),
        UnknownStandard()
      ]); // TODO @jlewallen, what should we put for these standards?

  static CalibrationTemplate waterEc() =>
      CalibrationTemplate(curveType: CurveType.exponential, standards: [
        UnknownStandard(),
        UnknownStandard(),
        UnknownStandard()
      ]); // TODO @jlewallen, what should we put for these standards?

  static CalibrationTemplate waterTemp() =>
      CalibrationTemplate(curveType: CurveType.exponential, standards: [
        UnknownStandard(),
        UnknownStandard(),
        UnknownStandard()
      ]); // TODO @jlewallen, what should we put for these standards?

  static CalibrationTemplate showCase() =>
      CalibrationTemplate(curveType: CurveType.linear, standards: [
        UnknownStandard(),
        FixedStandard(10)
      ]); // TODO @jlewallen, what should we put for these standards?
=======
  static CalibrationTemplate waterPh() => CalibrationTemplate(
      curveType: CurveType.linear,
      standards: [DefaultStandard(4), DefaultStandard(7), DefaultStandard(10)]);

  static CalibrationTemplate waterDissolvedOxygen() => CalibrationTemplate(
      curveType: CurveType.linear,
      standards: [UnknownStandard(), UnknownStandard(), UnknownStandard()]);

  static CalibrationTemplate waterEc() => CalibrationTemplate(
      curveType: CurveType.exponential,
      standards: [UnknownStandard(), UnknownStandard(), UnknownStandard()]);

  static CalibrationTemplate waterTemp() => CalibrationTemplate(
      curveType: CurveType.linear,
      standards: [UnknownStandard(), UnknownStandard(), UnknownStandard()]);

  static CalibrationTemplate showCase() => CalibrationTemplate(
      curveType: CurveType.linear,
      standards: [UnknownStandard(), FixedStandard(10)]);
>>>>>>> 6d7a6e59

  static CalibrationTemplate? forModuleKey(String key) {
    switch (key) {
      case "modules.water.temp":
        return waterTemp();
      case "modules.water.ph":
        return waterPh();
      case "modules.water.do":
        return waterDissolvedOxygen();
      case "modules.water.ec":
        return waterEc();
    }
    return null;
  }
}

enum CalibrationKind {
  // TODO: @jlewallen, what should be here?
  none,
}

// Represents the current state of a sensor calibration.
class CurrentCalibration {
  final CurveType curveType;
  final CalibrationKind kind;
  final List<CalibrationPoint> _points = List.empty(growable: true);

  CurrentCalibration(
      {required this.curveType, this.kind = CalibrationKind.none});

  @override
  String toString() => _points.toString();

  // Adds a new calibration point.
  void addPoint(CalibrationPoint point) {
    _points.add(point);
  }

  // Converts current calibration data to protobuf format.
  proto.ModuleConfiguration toDataProtocol() {
    final time = DateTime.now().millisecondsSinceEpoch ~/ 1000;
    final cps = _points
        .map((p) => proto.CalibrationPoint(
            references: [p.standard.value!],
            uncalibrated: [p.reading.uncalibrated],
            factory: [p.reading.value]))
        .toList();
    final coefficients = calculateCoefficients();
    final calibration = proto.Calibration(
        time: time,
        kind: kind.index,
        type: curveType.into(),
        points: cps,
        coefficients: proto.CalibrationCoefficients(values: coefficients));
    return proto.ModuleConfiguration(calibrations: [calibration]);
  }

  // Calculates and returns the coefficients for the current calibration curve.
  List<double> calculateCoefficients() {
<<<<<<< HEAD
    if (curveType == CurveType.exponential) {
      return exponentialCurve(_points);
    } else if (curveType == CurveType.linear) {
      return linearCurve(_points);
    } else {
      throw Exception("Unknown curve type: $curveType");
=======
    switch (curveType) {
      case CurveType.linear:
        return linearCurve(_points);
      case CurveType.exponential:
        return exponentialCurve(_points);
>>>>>>> 6d7a6e59
    }
  }

  // Serializes the current calibration configuration to bytes.
  Uint8List toBytes() {
    final proto.ModuleConfiguration config = toDataProtocol();
    final buffer = config.writeToBuffer();
    final delimitted = CodedBufferWriter();
    delimitted.writeInt32NoTag(buffer.lengthInBytes);
    delimitted.writeRawBytes(buffer);
    return delimitted.toBuffer();
  }
}

CurrentCalibration createCalibration(
    String moduleKey, List<CalibrationPoint> points) {
  // Retrieve the calibration template for the given module type
  CalibrationTemplate? template = CalibrationTemplate.forModuleKey(moduleKey);

  if (template == null) {
    throw Exception("Unknown module key: $moduleKey");
  }

  if (template.standards.length > points.length) {
    throw Exception(
        "Not enough calibration points provided. Expected ${template.standards.length}, got ${points.length}");
  }

  // Create a CurrentCalibration instance based on the curve type
  CurrentCalibration currentCalibration =
      CurrentCalibration(curveType: template.curveType);

  // Add the provided points to the CurrentCalibration
  for (var point in points) {
    currentCalibration.addPoint(point);
  }

  return currentCalibration;
}<|MERGE_RESOLUTION|>--- conflicted
+++ resolved
@@ -157,39 +157,6 @@
 
   CalibrationTemplate({required this.curveType, required this.standards});
 
-<<<<<<< HEAD
-  // Factory methods to create predefined calibration templates for different sensor types.
-  static CalibrationTemplate waterPh() => CalibrationTemplate(
-      curveType: CurveType.linear,
-      standards: [FixedStandard(4), FixedStandard(7), FixedStandard(10)]);
-
-  static CalibrationTemplate waterDissolvedOxygen() =>
-      CalibrationTemplate(curveType: CurveType.linear, standards: [
-        UnknownStandard(),
-        UnknownStandard(),
-        UnknownStandard()
-      ]); // TODO @jlewallen, what should we put for these standards?
-
-  static CalibrationTemplate waterEc() =>
-      CalibrationTemplate(curveType: CurveType.exponential, standards: [
-        UnknownStandard(),
-        UnknownStandard(),
-        UnknownStandard()
-      ]); // TODO @jlewallen, what should we put for these standards?
-
-  static CalibrationTemplate waterTemp() =>
-      CalibrationTemplate(curveType: CurveType.exponential, standards: [
-        UnknownStandard(),
-        UnknownStandard(),
-        UnknownStandard()
-      ]); // TODO @jlewallen, what should we put for these standards?
-
-  static CalibrationTemplate showCase() =>
-      CalibrationTemplate(curveType: CurveType.linear, standards: [
-        UnknownStandard(),
-        FixedStandard(10)
-      ]); // TODO @jlewallen, what should we put for these standards?
-=======
   static CalibrationTemplate waterPh() => CalibrationTemplate(
       curveType: CurveType.linear,
       standards: [DefaultStandard(4), DefaultStandard(7), DefaultStandard(10)]);
@@ -209,7 +176,6 @@
   static CalibrationTemplate showCase() => CalibrationTemplate(
       curveType: CurveType.linear,
       standards: [UnknownStandard(), FixedStandard(10)]);
->>>>>>> 6d7a6e59
 
   static CalibrationTemplate? forModuleKey(String key) {
     switch (key) {
@@ -269,20 +235,11 @@
 
   // Calculates and returns the coefficients for the current calibration curve.
   List<double> calculateCoefficients() {
-<<<<<<< HEAD
-    if (curveType == CurveType.exponential) {
-      return exponentialCurve(_points);
-    } else if (curveType == CurveType.linear) {
-      return linearCurve(_points);
-    } else {
-      throw Exception("Unknown curve type: $curveType");
-=======
     switch (curveType) {
       case CurveType.linear:
         return linearCurve(_points);
       case CurveType.exponential:
         return exponentialCurve(_points);
->>>>>>> 6d7a6e59
     }
   }
 
